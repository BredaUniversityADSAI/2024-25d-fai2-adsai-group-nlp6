--- conflicted
+++ resolved
@@ -1,87 +1,84 @@
-[project]
-name = "emotion-clf-pipeline"
-version = "0.1.0"
-description = "This project aims to develop an NLP pipeline that processes video or audio, transcribes it, and classifies the emotion. The pipeline will be deployed on Azure using MLOps principles to enable automated workflows, cloud deployment, and robust monitoring."
-authors = [
-    {name = "Soheil Mohammadpour", email = "231754@buas.nl"},
-    {name = "Erfan Salour", email = "230499@buas.nl"},
-    {name = "Noah Ivanisevic", email = "235738@buas.nl"},
-    {name = "Kosta Ljubisavljevic", email = "233101@buas.nl"},
-    {name = "Ricardo de Sousa", email = "235038@buas.nl"}
-]
-license = "MIT"
-readme = "README.md"
-requires-python = ">=3.11, <3.12"
-
-[tool.poetry]
-name = "emotion-clf-pipeline"
-version = "0.1.0"
-description = "This project aims to develop an NLP pipeline that processes video or audio, transcribes it, and classifies the emotion. The pipeline will be deployed on Azure using MLOps principles to enable automated workflows, cloud deployment, and robust monitoring."
-authors = [
-    "Soheil Mohammadpour <231754@buas.nl>",
-    "Erfan Salour <230499@buas.nl>",
-    "Noah Ivanisevic <235738@buas.nl>",
-    "Kosta Ljubisavljevic <233101@buas.nl>",
-    "Ricardo de Sousa <235038@buas.nl>"
-]
-license = "MIT"
-readme = "README.md"
-
-[tool.poetry.dependencies]
-python = ">=3.11, <3.12"
-torch = "*"
-torchvision = "*"
-torchaudio = "*"
-transformers = "^4.51.3"
-pandas = "^2.2.3"
-scikit-learn = "^1.6.1"
-tqdm = "^4.67.1"
-nltk = "^3.9.1"
-seaborn = "^0.13.2"
-assemblyai = "^0.40.2"
-openpyxl = "^3.1.5"
-sentence-transformers = "^4.1.0"
-jupyter = "^1.1.1"
-ipykernel = "^6.29.5"
-fastapi = "^0.115.12"
-uvicorn = {extras = ["standard"], version = "^0.34.2"}
-textblob = "^0.19.0"
-pytubefix = "^8.13.1"
-openai-whisper = {git = "https://github.com/openai/whisper.git"}
-black = "^25.1.0"
-isort = "^6.0.1"
-pytest = "^8.3.5"
-protobuf = "^6.31.0"
-sentencepiece = "^0.2.0"
-tabulate = "^0.9.0"
-termcolor = "^3.1.0"
-sphinx = "^8.2.3"
-sphinx-rtd-theme = "^3.0.2"
-sphinx-autobuild = "^2024.10.3"
-python-dotenv = "^1.0.0"
-azure-ai-ml = "^1.27.1"
-mlflow = "^2.22.0"
-azure-identity = "^1.23.0"
-<<<<<<< HEAD
-azure-storage-blob = "^12.25.1"
-=======
-ffmpeg-python = "^0.2.0"
->>>>>>> 8b3a46ce
-
-[tool.poetry.group.dev.dependencies]
-flake8 = "5.0.4"
-importlib-metadata = "^8.2.0"
-pre-commit = "^4.2.0"
-pytest-cov = "^6.0.0"
-safety = "^3.2.11"
-bandit = "^1.7.10"
-
-[build-system]
-requires = ["poetry-core>=2.0.0,<3.0.0"]
-build-backend = "poetry.core.masonry.api"
-
-[tool.flake8]
-max-line-length = 88
-
-[tool.isort]
-profile = "black"
+[project]
+name = "emotion-clf-pipeline"
+version = "0.1.0"
+description = "This project aims to develop an NLP pipeline that processes video or audio, transcribes it, and classifies the emotion. The pipeline will be deployed on Azure using MLOps principles to enable automated workflows, cloud deployment, and robust monitoring."
+authors = [
+    {name = "Soheil Mohammadpour", email = "231754@buas.nl"},
+    {name = "Erfan Salour", email = "230499@buas.nl"},
+    {name = "Noah Ivanisevic", email = "235738@buas.nl"},
+    {name = "Kosta Ljubisavljevic", email = "233101@buas.nl"},
+    {name = "Ricardo de Sousa", email = "235038@buas.nl"}
+]
+license = "MIT"
+readme = "README.md"
+requires-python = ">=3.11, <3.12"
+
+[tool.poetry]
+name = "emotion-clf-pipeline"
+version = "0.1.0"
+description = "This project aims to develop an NLP pipeline that processes video or audio, transcribes it, and classifies the emotion. The pipeline will be deployed on Azure using MLOps principles to enable automated workflows, cloud deployment, and robust monitoring."
+authors = [
+    "Soheil Mohammadpour <231754@buas.nl>",
+    "Erfan Salour <230499@buas.nl>",
+    "Noah Ivanisevic <235738@buas.nl>",
+    "Kosta Ljubisavljevic <233101@buas.nl>",
+    "Ricardo de Sousa <235038@buas.nl>"
+]
+license = "MIT"
+readme = "README.md"
+
+[tool.poetry.dependencies]
+python = ">=3.11, <3.12"
+torch = "*"
+torchvision = "*"
+torchaudio = "*"
+transformers = "^4.51.3"
+pandas = "^2.2.3"
+scikit-learn = "^1.6.1"
+tqdm = "^4.67.1"
+nltk = "^3.9.1"
+seaborn = "^0.13.2"
+assemblyai = "^0.40.2"
+openpyxl = "^3.1.5"
+sentence-transformers = "^4.1.0"
+jupyter = "^1.1.1"
+ipykernel = "^6.29.5"
+fastapi = "^0.115.12"
+uvicorn = {extras = ["standard"], version = "^0.34.2"}
+textblob = "^0.19.0"
+pytubefix = "^8.13.1"
+openai-whisper = {git = "https://github.com/openai/whisper.git"}
+black = "^25.1.0"
+isort = "^6.0.1"
+pytest = "^8.3.5"
+protobuf = "^6.31.0"
+sentencepiece = "^0.2.0"
+tabulate = "^0.9.0"
+termcolor = "^3.1.0"
+sphinx = "^8.2.3"
+sphinx-rtd-theme = "^3.0.2"
+sphinx-autobuild = "^2024.10.3"
+python-dotenv = "^1.0.0"
+azure-ai-ml = "^1.27.1"
+mlflow = "^2.22.0"
+azure-identity = "^1.23.0"
+azure-storage-blob = "^12.25.1"
+ffmpeg-python = "^0.2.0"
+
+[tool.poetry.group.dev.dependencies]
+flake8 = "5.0.4"
+importlib-metadata = "^8.2.0"
+pre-commit = "^4.2.0"
+pytest-cov = "^6.0.0"
+safety = "^3.2.11"
+bandit = "^1.7.10"
+
+[build-system]
+requires = ["poetry-core>=2.0.0,<3.0.0"]
+build-backend = "poetry.core.masonry.api"
+
+[tool.flake8]
+max-line-length = 88
+
+[tool.isort]
+profile = "black"