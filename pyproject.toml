--- conflicted
+++ resolved
@@ -52,40 +52,11 @@
 black = "^25.1.0"
 isort = "^6.0.1"
 
-<<<<<<< HEAD
-[tool.poetry.group.cpu]
-optional = true
-
-[tool.poetry.group.cpu.dependencies]
-torch = {version = "*", source = "pytorch-cpu", markers = "sys_platform == 'darwin'"}
-torchvision = {version = "*", source = "pytorch-cpu", markers = "sys_platform == 'darwin'"}
-torchaudio = {version = "*", source = "pytorch-cpu", markers = "sys_platform == 'darwin'"}
-
-[tool.poetry.group.cuda]
-optional = true
-
-[tool.poetry.group.cuda.dependencies]
-torch = {version = "*", source = "pytorch-cuda", markers = "sys_platform == 'win32' or sys_platform == 'linux'"}
-torchvision = {version = "*", source = "pytorch-cuda", markers = "sys_platform == 'win32' or sys_platform == 'linux'"}
-torchaudio = {version = "*", source = "pytorch-cuda", markers = "sys_platform == 'win32' or sys_platform == 'linux'"}
-
-
 [tool.poetry.group.dev.dependencies]
 flake8 = "5.0.4"
 importlib-metadata = "8.7.0"
 
-[[tool.poetry.source]]
-name = "pytorch-cpu"
-url = "https://download.pytorch.org/whl/cpu"
-priority = "supplemental"
 
-[[tool.poetry.source]]
-name = "pytorch-cuda"
-url = "https://download.pytorch.org/whl/cu128"
-priority = "explicit"
-
-=======
->>>>>>> 72068bd8
 [build-system]
 requires = ["poetry-core>=2.0.0,<3.0.0"]
 build-backend = "poetry.core.masonry.api"